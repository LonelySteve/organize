--- conflicted
+++ resolved
@@ -2,15 +2,13 @@
 
 ## [Unreleased]
 
-<<<<<<< HEAD
-## v3.1.2 (2024-02-16)
-
-- Fixes a validation error where correctly defined actions were not accepted in Python 3.12.2.
-=======
 - Integrated `pdftotext`, `pdfminer` and `docx2txt` interfaces into `filecontent` filter.
 - Removed `textract` and ~50 MB of dependencies as they are no longer needed.
 - Python 3.12 support
->>>>>>> 19dc073f
+
+## v3.1.2 (2024-02-16)
+
+- Fixes a validation error where correctly defined actions were not accepted in Python 3.12.2.
 
 ## v3.1.1 (2024-02-11)
 

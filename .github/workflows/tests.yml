name: tests

on:
  push:
<<<<<<< HEAD
    branches: [main]
  pull_request:
    branches: [main]
=======
    paths-ignore:
      - "docs/**"
      - "*.md"
    branches:
      - main
  pull_request:
    branches:
      - main
>>>>>>> 47163db1
  workflow_dispatch:

jobs:
  build:
    runs-on: ubuntu-latest
    strategy:
      matrix:
        python-version: ["3.6", "3.7", "3.8", "3.9"]
      fail-fast: false
    steps:
      - uses: actions/checkout@v2
      - uses: actions/setup-python@v2
        with:
          python-version: ${{ matrix.python-version }}

      - name: Install dependencies
        run: |
          python3 -m pip install --upgrade pip setuptools
          python3 -m pip install poetry
          poetry run python -m pip install -U pip setuptools
          poetry install -E textract

      - name: Version info
        run: |
          poetry run python main.py --version

      - name: Test with pytest
        run: |
          poetry run pytest

      - name: Check with MyPy
        run: |
          poetry run mypy organize main.py<|MERGE_RESOLUTION|>--- conflicted
+++ resolved
@@ -2,11 +2,6 @@
 
 on:
   push:
-<<<<<<< HEAD
-    branches: [main]
-  pull_request:
-    branches: [main]
-=======
     paths-ignore:
       - "docs/**"
       - "*.md"
@@ -15,7 +10,6 @@
   pull_request:
     branches:
       - main
->>>>>>> 47163db1
   workflow_dispatch:
 
 jobs:
